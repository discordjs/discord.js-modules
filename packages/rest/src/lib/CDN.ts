--- conflicted
+++ resolved
@@ -99,17 +99,12 @@
 	 * @param iconHash The hash provided by Discord for this icon
 	 * @param options Optional options for the icon
 	 */
-<<<<<<< HEAD
 	public guildIcon(guildId: string, iconHash: string, { dynamic = false, ...options }: ImageURLOptions = {}): string {
 		if (dynamic && iconHash.startsWith('a_')) {
 			options.extension = 'gif';
 		}
 
 		return this.makeURL(`/icons/${guildId}/${iconHash}`, options);
-=======
-	public icon(id: string, iconHash: string, options?: ImageURLOptions): string {
-		return this.makeURL(`/icons/${id}/${iconHash}`, options);
->>>>>>> ceaab7df
 	}
 
 	/**
